# Byte-compiled / optimized / DLL files
__pycache__/
*.py[cod]
*$py.class

# C extensions
*.so

# Distribution / packaging
.Python
build/
develop-eggs/
dist/
downloads/
eggs/
.eggs/
lib/
lib64/
parts/
sdist/
var/
wheels/
share/python-wheels/
*.egg-info/
.installed.cfg
*.egg
MANIFEST

# PyInstaller
#  Usually these files are written by a python script from a template
#  before PyInstaller builds the exe, so as to inject date/other infos into it.
*.manifest
*.spec

# Installer logs
pip-log.txt
pip-delete-this-directory.txt

# Unit test / coverage reports
htmlcov/
.tox/
.nox/
.coverage
.coverage.*
.cache
nosetests.xml
coverage.xml
*.cover
*.py,cover
.hypothesis/
.pytest_cache/
cover/

# Translations
*.mo
*.pot

# Django stuff:
*.log
local_settings.py
db.sqlite3
db.sqlite3-journal

# Flask stuff:
instance/
.webassets-cache

# Scrapy stuff:
.scrapy

# Sphinx documentation
docs/_build/

# PyBuilder
.pybuilder/
target/

# Jupyter Notebook
.ipynb_checkpoints

# IPython
profile_default/
ipython_config.py

# pyenv
#   For a library or package, you might want to ignore these files since the code is
#   intended to run in multiple environments; otherwise, check them in:
# .python-version

# pipenv
#   According to pypa/pipenv#598, it is recommended to include Pipfile.lock in version control.
#   However, in case of collaboration, if having platform-specific dependencies or dependencies
#   having no cross-platform support, pipenv may install dependencies that don't work, or not
#   install all needed dependencies.
#Pipfile.lock

# UV
#   Similar to Pipfile.lock, it is generally recommended to include uv.lock in version control.
#   This is especially recommended for binary packages to ensure reproducibility, and is more
#   commonly ignored for libraries.
#uv.lock

# poetry
#   Similar to Pipfile.lock, it is generally recommended to include poetry.lock in version control.
#   This is especially recommended for binary packages to ensure reproducibility, and is more
#   commonly ignored for libraries.
#   https://python-poetry.org/docs/basic-usage/#commit-your-poetrylock-file-to-version-control
#poetry.lock

# pdm
#   Similar to Pipfile.lock, it is generally recommended to include pdm.lock in version control.
#pdm.lock
#   pdm stores project-wide configurations in .pdm.toml, but it is recommended to not include it
#   in version control.
#   https://pdm.fming.dev/latest/usage/project/#working-with-version-control
.pdm.toml
.pdm-python
.pdm-build/

# PEP 582; used by e.g. github.com/David-OConnor/pyflow and github.com/pdm-project/pdm
__pypackages__/

# Celery stuff
celerybeat-schedule
celerybeat.pid

# SageMath parsed files
*.sage.py

# Environments
.env
.venv
env/
venv/
ENV/
env.bak/
venv.bak/

# Spyder project settings
.spyderproject
.spyproject

# Rope project settings
.ropeproject

# mkdocs documentation
/site

# mypy
.mypy_cache/
.dmypy.json
dmypy.json

# Pyre type checker
.pyre/

# pytype static type analyzer
.pytype/

# Cython debug symbols
cython_debug/

# PyCharm
#  JetBrains specific template is maintained in a separate JetBrains.gitignore that can
#  be found at https://github.com/github/gitignore/blob/main/Global/JetBrains.gitignore
#  and can be added to the global gitignore or merged into this file.  For a more nuclear
#  option (not recommended) you can uncomment the following to ignore the entire idea folder.
#.idea/

# Ruff stuff:
.ruff_cache/

# PyPI configuration file
.pypirc

<<<<<<< HEAD
# MyST build outputs
_build
=======
*.idea/
*.DS_Store
>>>>>>> a75dd62a
<|MERGE_RESOLUTION|>--- conflicted
+++ resolved
@@ -173,10 +173,8 @@
 # PyPI configuration file
 .pypirc
 
-<<<<<<< HEAD
 # MyST build outputs
 _build
-=======
+
 *.idea/
-*.DS_Store
->>>>>>> a75dd62a
+*.DS_Store